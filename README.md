--- conflicted
+++ resolved
@@ -17,7 +17,6 @@
 
 As of now, the following implementations are well-tested to reproduce results from existing tools, primarily R.E.D.:
 
-<<<<<<< HEAD
 * standard 2-stage RESP (convenience class: psiresp.configs.TwoStageRESP)
 * standard 1-stage RESP (convenience class: psiresp.configs.OneStageRESP)
 * standard unrestrained ESP (convenience class: psiresp.configs.ESP)
@@ -26,16 +25,6 @@
 * ESP using HF/STO-3G (convenience class: psiresp.configs.WeinerESP) -- Psi4 seems to minimize to a relatively different geometry than GAMESS with STO-3G.
 * psiresp.configs.ATBRESP, mimicking the method used by the [Automated Topology Builder](https://atb.uq.edu.au/) is not tested at all. The published methods do not indicate the point density, moreover, the results generated seem to have changed since the original paper. **Use at your own risk.**
 * psiresp.configs.RESP2, as the methods are expensive
-=======
-* standard 2-stage RESP (convenience class: `RespA1`)
-* standard 1-stage RESP (convenience class: `RespA2`)
-* standard unrestrained ESP (convenience class: `EspA1`)
-
-These implementations are strongly tested to reproduce results from comparable tools:
-* ESP using HF/STO-3G (convenience class: `EspA2`) -- Psi4 seems to minimize to a relatively different geometry than GAMESS with STO-3G.
-* psiresp.configs.ATBResp, mimicking the method used by the [Automated Topology Builder](https://atb.uq.edu.au/) is not tested at all. The published methods do not indicate the point density, moreover, the results generated seem to have changed since the original paper. **Use at your own risk.**
-* psiresp.configs.Resp2, as the methods are expensive
->>>>>>> de39adda
 
 ### Installation
 
