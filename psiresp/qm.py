from copy import deepcopy
import time
import pathlib
import logging
from typing import List, Optional, Dict, Any, Union

import numpy as np
from typing_extensions import Literal
import qcelemental as qcel
from pydantic import Field, ValidationError
import tqdm

from .base import Model
from .qcutils import QCWaveFunction

logger = logging.getLogger(__name__)


#: A limited list of QM methods in Psi4
METHODS = [
    # TODO: can I get this dynamically from Psi4?
    "scf", "hf", "b3lyp", "pw6b95",
    "ccsd", "ccsd(t)", "fno-df-ccsd(t)",
    "pbe", "pbe-d3", "pbe-d3bj",
    "m06-2x", "pw6b95-d3bj",
]

#: A limited list of basis sets in Psi4
BASIS_SETS = [
    "sto-3g", "3-21g",
    "6-31g", "6-31+g", "6-31++g",
    "6-31g(d)", "6-31g*", "6-31+g(d)", "6-31+g*", "6-31++g(d)", "6-31++g*",
    "6-31g(d,p)", "6-31g**", "6-31+g(d,p)", "6-31+g**", "6-31++g(d,p)", "6-31++g**",
    "aug-cc-pVXZ", "aug-cc-pV(D+d)Z", "heavy-aug-cc-pVXZ",
]

#: A list of supported and tested solvents in Psi4
SOLVENTS = ["water", ]

#: Optimization convergence options in Psi4
G_CONVERGENCES = [
    "qchem", "molpro", "turbomole", "cfour", "nwchem_loose",
    "gau", "gau_loose", "gau_tight", "interfrag_tight", "gau_verytight",
]

QMMethod = Literal[(*METHODS,)]
QMBasisSet = Literal[(*BASIS_SETS,)]
Solvent = Literal[(*SOLVENTS,)]
QMSolvent = Optional[Solvent]
QMGConvergence = Literal[(*G_CONVERGENCES,)]


class PCMOptions(Model):
    medium_solver_type: Literal["CPCM", "IEFPCM"] = "CPCM"
    medium_solvent: Literal["water"] = "water"
    cavity_radii_set: Literal["Bondi", "UFF", "Alinger"] = "Bondi"
    cavity_type: Literal["GePol"] = "GePol"
    cavity_scaling: bool = True
    cavity_area: float = 0.3
    cavity_mode: Literal["Implicit"] = "Implicit"

    def to_psi4_string(self) -> str:
        """Generate an input string for Psi4's PCM input"""
        return f"""
        Units = Angstrom
        Medium {{
            SolverType = {self.medium_solver_type}
            Solvent = {self.medium_solvent}
        }}

        Cavity {{
            RadiiSet = {self.cavity_radii_set} # Bondi | UFF | Allinger
            Type = {self.cavity_type}
            Scaling = {self.cavity_scaling} # radii for spheres scaled by 1.2
            Area = {self.cavity_area}
            Mode = {self.cavity_mode}
        }}
        """

    def generate_keywords(self) -> Dict[str, str]:
        """Generate QCSchema-compatible set of keywords specifying PCM solvent options"""
        keywords = {
            "pcm": "true",
            "pcm_scf_type": "total",
            "pcm__input": self.to_psi4_string()
        }
        return keywords


class BaseQMOptions(Model):
    """Base class for QM computations"""
    method: QMMethod = Field(
        default="hf",
        description="QM method for optimizing geometry and calculating ESPs",
    )
    basis: QMBasisSet = Field(
        default="6-31g*",
        description="QM basis set for optimizing geometry and calculating ESPs",
    )
    pcm_options: Optional[PCMOptions] = Field(
        default=None,
        description="Implicit solvent for QM jobs, if any.",
    )
    driver: str = Field(
        default="energy",
        description="QM property to compute",
    )
    query_interval: int = Field(
        default=20,
        description="Number of seconds between queries"
    )
    protocols: Dict[str, str] = Field(
        default={"wavefunction": "orbitals_and_eigenvalues"},
        description="Wavefunction protocols"
    )
    keywords: Dict[str, Any] = Field(
        default={},
        description="Custom arguments to pass to Psi4"
    )

    def _generate_keywords(self):
        return deepcopy(self.keywords)

    @property
    def solvent(self):
        if not self.pcm_options:
            return None
        return self.pcm_options.medium_solvent

    def generate_keywords(self):
        """Generate QCSchema-compatible set of keywords specifying job options"""
        keywords = self._generate_keywords()
        if self.solvent:
            keywords.update(self.pcm_options.generate_keywords())
        return keywords

    def _generate_spec(self, client, **kwargs):
        keywords = self.generate_keywords()
        kwset = {"values": keywords}
        kwid = client.add_keywords([kwset])[0]
        logger.debug(f"Added {kwset} with ID {kwid}")

        spec = dict(
            program="psi4",
            method=self.method,
            basis=self.basis,
            driver=self.driver,
            keywords=kwid,
            protocols=self.protocols,
            **kwargs
        )
        return spec

    def add_compute(self,
                    client: "qcfractal.interface.FractalClient",
                    qcmols: List[qcel.models.Molecule] = [],
                    **kwargs
                    ) -> "qcfractal.interface.models.ComputeResponse":
        """Add compute specification to the client"""
        client = self._validate_client(client)
        spec = self._generate_spec(client, **kwargs)
        logger.debug(f"Submitting specification {spec} for {len(qcmols)} molecules to {client}")
        response = client.add_compute(molecule=qcmols, **spec)
        logger.debug(f"Received response {response} with ids {response.ids}")
        return response

    def add_compute_and_wait(self,
                             client: "qcfractal.interface.FractalClient",
                             qcmols: List[qcel.models.Molecule] = [],
                             **kwargs
                             ) -> List[Any]:
        """
        Add compute specification to the client and
        return post-processed results upon completion.

        See ``wait_for_results`` for more detail.
        """
        response = self.add_compute(client, qcmols=qcmols, **kwargs)
        return self.wait_for_results(client, response_ids=response.ids)

    def wait_for_results(self, client, response_ids=[]):
        raise NotImplementedError

    def run(self,
            client: Optional["qcfractal.interface.FractalClient"] = None,
            qcmols: List[qcel.models.Molecule] = [],
            working_directory=".",
            **kwargs) -> List[Any]:
        """Run the QM computation and return post-processed results.

        If a ``client`` is given, the computations are submitted to
        the server. After all computations have completed, the records
        are returned and post-processed.

        If a ``client`` is not given, the workflow passes to
        :meth:`~psiresp.qm.BaseQMOptions.manage_external_output`. In
        this workflow, Psi4 input files are written out to be executed
        separately and a SystemExit is raised.
        When the job is run again, the workflow checks the
        files to see if the program has successfully executed. If
        an error is found, an error is raised. If all computations
        have completed, the job continues.
        """
        if not qcmols:
            return []
        if not client:
            results = self.manage_external_output(qcmols, working_directory, **kwargs)
            return self.postprocess_atomic_results(results)
        records = self.add_compute_and_wait(client, qcmols=qcmols, **kwargs)
        return self.postprocess_qcrecords(records)

    def postprocess_atomic_results(self, results=[]) -> List[Any]:
        return [self._postprocess_result(r) for r in results]

    def postprocess_qcrecords(self, records=[]) -> List[Any]:
        return [self._postprocess_record(r) for r in records]

    def _postprocess_result(self, result):
        raise NotImplementedError

    def _postprocess_record(self, record):
        raise NotImplementedError

    def write_input(self, qcmol: qcel.models.Molecule,
                    working_directory: Union[str, pathlib.Path] = ".",
                    **kwargs) -> pathlib.Path:
        """Write a Psi4 input file.

        Parameters
        ----------
        qcmol: qcelemental.models.Molecule
            QCElemental molecule
        working_directory: Union[str, pathlib.Path]
            Directory to save input files within

        Returns
        -------
        pathlib.Path
            The path of the input file
        """
        infile = self.get_job_file_for_molecule(qcmol,
                                                working_directory=working_directory,
                                                make_directory=True)
        spec = dict(
            model=dict(method=self.method,
                       basis=self.basis),
            driver=self.driver,
            keywords=self.generate_keywords(),
            protocols=self.protocols,
            molecule=qcmol,
        )
        spec.update(kwargs)

        compute = qcel.models.AtomicInput(**spec)
        with infile.open("wb") as f:
            f.write(compute.serialize("msgpack-ext"))
        logger.debug(f"Wrote to {infile}")
        return infile

    def _validate_client(self, client: "qcfractal.interface.FractalClient"):
        try:
            import qcfractal.interface as ptl
        except ImportError:
            raise ImportError(
                "Could not import qcfractal. "
                "This function requires a QCFractal client. "
                "Please ensure qcfractal is installed"
            )
        if not isinstance(client, ptl.FractalClient):
            try:
                client = ptl.FractalClient(client)
            except TypeError:
                raise TypeError(
                    f"`client` is {type(client)}, "
                    "but must be an instance of qcportal.FractalClient. "
                )
        return client

    def manage_external_output(self, qcmols: List[qcel.models.Molecule],
                               working_directory: Union[str, pathlib.Path] = ".",
                               **kwargs) -> List[Any]:
        results = []
        to_execute = []
        errors = []
        for qcmol in qcmols:
            try:
                result, path = self.read_output(qcmol,
                                                working_directory=working_directory,
                                                return_path=True)
            except (FileNotFoundError, ValidationError):
                path = self.write_input(qcmol, working_directory, **kwargs)
                to_execute.append(path)
            else:
                if not result.success:
                    error_data = result.error
                    if error_data:
                        error_data = result.dict()["error"]
                        error_message = error_data.get("error_message", error_data)
                        error_type = error_data.get("error_type", "Nonspecific")
                        errors.append(f"{error_type} error for {path}: {error_message}")
                    else:
                        to_execute.append(path)
                else:
                    results.append(result)
        if to_execute:
            logger.debug(f"{len(to_execute)} calculations remaining")
            lines = ["#!/usr/bin/env bash"] + [f"psi4 --qcschema {path.name}" for path in to_execute]
            runfile = self.get_run_file(working_directory)
            with runfile.open("w") as f:
                f.write("\n".join(lines))
            logger.debug(f"Wrote to {runfile}")

        if errors:
            raise ValueError(f"Found {len(errors)} errors", *errors)

        if to_execute:
            raise SystemExit("Exiting to allow running QM computations; "
                             f"commands are in {runfile}")
        return results

    def read_output(self, qcmol, working_directory=".",
                    return_path=False):
        infile = self.get_job_file_for_molecule(qcmol,
                                                working_directory=working_directory,
                                                make_directory=False)
        if not infile.exists():
            raise FileNotFoundError(f"Expected file not found: {infile}")
        with infile.open("rb") as f:
            content = f.read()
        data = qcel.util.deserialize(content, "msgpack")
        if "model" not in data:  # there's an error
<<<<<<< HEAD
            raise ValueError(data["model"])
=======
            raise ValueError(data["error"])
>>>>>>> 9f76cf88
        if data["model"]["basis"] == "":
            data["model"]["basis"] = None
        if "provenance" not in data:
            data["provenance"] = {}
        for kw in ("memory", "nthreads"):
            if kw in data:
                data["provenance"][kw] = data[kw]
        data.pop("return_output", None)
        result = qcel.models.AtomicResult(**data)
        if return_path:
            return result, infile
        return result

    def get_working_directory(self, working_directory="."):
        return pathlib.Path(working_directory) / self.jobname

    def get_job_file_for_molecule(self, qcmol, working_directory=".",
                                  make_directory=False):
        cwd = pathlib.Path(working_directory) / self.jobname
        if make_directory:
            cwd.mkdir(exist_ok=True, parents=True)

        name = qcmol.name if qcmol.name else qcmol.get_molecular_formula()
        filename = f"{name}_{qcmol.get_hash()}_{self.get_hash()}.msgpack"
        return cwd / filename

    def get_run_file(self, working_directory="."):
        cwd = pathlib.Path(working_directory) / self.jobname
        return cwd / f"run_{self.jobname}.sh"

    def _generate_spec_hash(self):
        kw_str = [k.lower() + str(v).lower() for k, v in self.generate_keywords().items()]
        prot_str = [k.lower() + str(v).lower() for k, v in self.protocols.items()]

        fields = (
            self.method.lower(),
            self.basis.lower(),
            self.driver.lower(),
            tuple(sorted(kw_str)),
            tuple(sorted(prot_str))
        )
        spec_hash = hash(fields)
        return spec_hash


class QMGeometryOptimizationOptions(BaseQMOptions):

    jobname = "optimization"

    g_convergence: QMGConvergence = Field(
        default="gau_tight",
        description="Criteria for concluding geometry optimization",
    )

    driver: str = "gradient"

    max_iter: int = Field(
        default=200,
        description="Maximum number of geometry optimization steps",
    )

    full_hess_every: int = Field(
        default=10,
        description=("Number of steps between each Hessian computation "
                     "during geometry optimization. "
                     "0 computes only the initial Hessian, "
                     "1 means to compute every step, "
                     "-1 means to never compute the full Hessian. "
                     "N means to compute every N steps."),
    )

    def add_compute(self,
                    client: "qcfractal.interface.FractalClient",
                    qcmols: List[qcel.models.Molecule] = [],
                    **kwargs
                    ) -> "qcfractal.interface.models.ComputeResponse":
        client = self._validate_client(client)
        spec = dict(qc_spec=self._generate_spec(client, **kwargs), keywords=None)
        logger.debug(f"Submitting specification {spec} for {len(qcmols)} molecules to {client}")
        response = client.add_procedure("optimization", "geometric", spec, qcmols)
        logger.debug(f"Received response {response} with ids {response.ids}")
        return response

    def generate_keywords(self):
        keywords = deepcopy(self.keywords)
        keywords.update({
            "geom_maxiter": self.max_iter,
            "full_hess_every": self.full_hess_every,
            "g_convergence": self.g_convergence
        })
        return keywords

    def wait_for_results(self, client, response_ids=[],
                         working_directory=None):
        results = wait(client, response_ids=response_ids,
                       query_interval=self.query_interval,
                       query_target="procedures",
                       working_directory=working_directory,
                       description="geometry-optimization"
                       )
        return results

    def _postprocess_result(self, result):
        return result.molecule.geometry

    def _postprocess_record(self, record):
        return record.get_final_molecule().geometry


class QMEnergyOptions(BaseQMOptions):
    jobname = "single_point"

    def wait_for_results(self, client, response_ids=[]):
        results = wait(client, response_ids=response_ids,
                       query_interval=self.query_interval,
                       query_target="results",
                       description="computing-psi4-wavefunction")
        return results

    def _postprocess_result(self, result):
        return QCWaveFunction.from_atomicresult(result)

    def _postprocess_record(self, record):
        return QCWaveFunction.from_qcrecord(record)


def wait(client, response_ids=[], query_interval=5, query_target="results",
         working_directory=None, description=None):
    query = getattr(client, f"query_{query_target}")
    n_incomplete = len(response_ids)

    progressbar = tqdm.tqdm(total=len(response_ids), desc=description)
    while(n_incomplete):
        time.sleep(query_interval)
        results = query(id=response_ids)
        statuses = [r.status for r in results]
        status = []
        accepted_statuses = ["COMPLETE", "ERROR", "INCOMPLETE", "RUNNING"]
        for each_status in statuses:
            if getattr(each_status, "value") in accepted_statuses:
                status.append(each_status.value)
            else:
                status.append(each_status)
        status = np.array(status)
        n_incomplete = (status == "INCOMPLETE").sum()
        n_complete = (status == "COMPLETE").sum()
        n_error = (status == "ERROR").sum()
        logger.debug(f"{n_incomplete} incomplete, "
                     f"{n_error} errored, "
                     f"{n_complete} complete {query_target} out of {len(response_ids)}")

        progressbar.n = n_complete
        progressbar.update(0)

        if working_directory:
            for i in np.where(status == "COMPLETE")[0]:
                results[i]
    results = query(id=response_ids)
    return sort_results(response_ids=response_ids, results=results)


def sort_results(response_ids=[], results=[]):
    query_order = {x: i for i, x in enumerate(response_ids)}
    return sorted(results, key=lambda x: query_order[x.id])<|MERGE_RESOLUTION|>--- conflicted
+++ resolved
@@ -329,11 +329,7 @@
             content = f.read()
         data = qcel.util.deserialize(content, "msgpack")
         if "model" not in data:  # there's an error
-<<<<<<< HEAD
-            raise ValueError(data["model"])
-=======
             raise ValueError(data["error"])
->>>>>>> 9f76cf88
         if data["model"]["basis"] == "":
             data["model"]["basis"] = None
         if "provenance" not in data:
